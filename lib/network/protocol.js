'use strict';

var through = require('through');
var crypto = require('crypto');
var assert = require('assert');
var utils = require('../utils');
var ProofStream = require('../audit-tools/proof-stream');
var Contract = require('../contract');
var stream = require('readable-stream');
var kad = require('kad');
var async = require('async');
var Contact =  require('./contact');
var constants = require('../constants');
var ExchangeReport = require('../bridge-client/exchange-report');

/**
 * Defines the Storj protocol methods and mounts on a {@link Network} instance
 * to handle Storj protocol messages
 * @constructor
 * @license AGPL-3.0
 * @param {Object} options
 * @param {Network} options.network - Network instance to bind to
 */
function Protocol(opts) {
  if (!(this instanceof Protocol)) {
    return new Protocol(opts);
  }

  assert(typeof opts === 'object' , 'Invalid options supplied');

  this._network = opts.network;
  this._logger = this._network._logger;
}

Protocol.RENEW_PROPS_ALLOWED = [
  'renter_id',
  'renter_hd_key',
  'renter_hd_index',
  'renter_signature',
  'store_begin',
  'store_end'
];

/**
 * Handles OFFER messages
 * @param {Object} params
 * @param {Contact} params.contact - Sender contact information
 * @param {Contract} params.contract - Serialized contract data
 * @param {Protocol~handleOfferCallback} callback
 * @fires Network#unhandledOffer
 * @fires Network#unhandledOfferResolved
 */
Protocol.prototype.handleOffer = function(params, callback) {
  var self = this;
  var contract = null;

<<<<<<< HEAD
  self._logger.info(
    'handling storage contract offer from %s', params.contact.nodeID
  );

=======
>>>>>>> df8c06ee
  try {
    contract = Contract.fromObject(params.contract);
  } catch (err) {
    return callback(new Error('Invalid contract format'));
  }

  self._logger.info(
    'handling storage contract offer from %s hash %s',
    params.contact.nodeID,
    contract.get('data_hash')
  );

  var key = contract.get('data_hash');
  var offerStream = self._network.offerManager.getStream(key);

  this._verifyContract(contract, params.contact, function(err) {
    if (err) {
      return callback(err);
    }

    if (offerStream) {
      // NB: We are waiting on/accepting offers for this contract,
      // NB: so add it to the offer queue
      offerStream.addOfferToQueue(Contact(params.contact), contract);
    } else {
      // NB: We are not waiting on/accepting offers for this contract,
      // NB: so notify implementors
      self._network.emit(
        'unhandledOfferResolved',
        Contact(params.contact),
        contract
      );
    }

    callback(null, { contract: contract.toObject() });
  });
};
/**
 * @callback Protocol~handleOfferCallback
 * @param {Error|null} err
 * @param {Object} result
 * @param {Contract} result.contract - Signed contract
 */

/**
 * Verifies that the contract is valid
 * @private
 */
Protocol.prototype._verifyContract = function(contract, contact, callback) {
  contract.sign('renter', this._network.keyPair.getPrivateKey());

  if (!contract.isComplete()) {
    return callback(new Error('Contract is not complete'));
  }

  if (!contract.verify('farmer', contact.nodeID)) {
    return callback(new Error('Invalid signature from farmer'));
  }

  var offerStream = this._network.offerManager.getStream(
    contract.get('data_hash')
  );

  if (!offerStream) {
    if (!this._network.listenerCount('unhandledOffer')) {
      return callback(new Error('Contract no longer open to offers'));
    }

    return this._network.emit('unhandledOffer', contact, contract, callback);
  }

  var blacklist = offerStream.options.farmerBlacklist;

  if (blacklist.indexOf(contact.nodeID) !== -1) {
    return callback(new Error('Contract no longer open to offers'));
  }

  callback(null);
};
/**
 * @callback Protocol~unhandledOfferResolver
 * @param {Error} [error] - An error if the offer cannot be resolved
 */

/**
 * Handles AUDIT messages
 * @param {Object} params
 * @param {Contact} params.contact - Sender contact information
 * @param {Object[]} params.audits
 * @param {String} params.audits.data_hash - Shard data hash to audit
 * @param {String} params.audits.challenge - Challenge string for audit
 * @param {Protocol~handleAuditCallback} callback
 */
Protocol.prototype.handleAudit = function(params, callback) {
  var self = this;
  var limit = constants.MAX_CONCURRENT_AUDITS;

  self._logger.info(
    'handleAudit handling storage audit from %s', params.contact.nodeID
  );

  if (!Array.isArray(params.audits)) {
    self._logger.debug('handleAudit Invalid audit list supplied');
    return callback(new Error('Invalid audit list supplied'));
  }

  async.mapLimit(params.audits, limit, function(audit, done) {
    self._proveShardExistence(
      audit.data_hash,
      audit.challenge,
      params.contact.nodeID,
      done
    );
  }, function onComplete(err, proofs) {
    if (err) {
      self._logger.debug('handleAudit err: %s', err.message);
      return callback(err);
    }

    callback(null, { proofs: proofs });
  });
};
/**
 * @callback Protocol~handleAuditCallback
 * @param {Error|null} err
 * @param {Object} result
 * @param {Array[]} result.proofs - Mapped list of proof responses
 */

/**
 * Performs a single audit proof generation
 * @private
 * @param {String} hash - The hash of the shard to prove
 * @param {String} challenge - The challenge input for proof generation
 * @param {String} nodeID - The nodeID of the auditor
 * @param {Function} callback - Called on completion of the proof generation
 */
Protocol.prototype._proveShardExistence = function(hash, chall, nid, cb) {
  this._logger.debug('proveShardExistence handling single audit proof hash %s', hash);

  if (!hash || !chall) {
    this._logger.debug('proveShardExistence Invalid data hash or challenge provided');
    return cb(new Error('Invalid data hash or challenge provided'));
  }

  this._network.storageManager.load(hash, function(err, item) {
    if (err) {
      this._logger.debug('proveShardExistence err: %s', err.message);
      return cb(err);
    }

    if (item.shard instanceof stream.Writable) {
      this._logger.debug('proveShardExistence Shard not found');
      return cb(new Error('Shard not found'));
    }

    var proof = new ProofStream(item.trees[nid], chall);

    proof.on('error', function(err) {
      proof.removeAllListeners('finish');
      cb(err);
    });

    proof.on('finish', function() {
      proof.removeAllListeners('error');
      cb(null, proof.getProofResult());
    });

    item.shard.pipe(proof);
  });
};

/**
 * Handles CONSIGN messages
 * @param {Object} params
 * @param {Contact} params.contact - Sender contact information
 * @param {String} params.data_hash - Shard data hash (contract key)
 * @param {String[]} params.audit_tree - Bottom leaves of audit merkle tree
 * @param {Protocol~handleConsignCallback} callback
 */
Protocol.prototype.handleConsign = function(params, callback) {
  var self = this;
  var token = utils.generateToken();

  self._logger.info(
<<<<<<< HEAD
    'handling storage consignment request from %s hash %s', params.contact.nodeID, params.data_hash
=======
    'handling storage consignment request from %s hash %s',
    params.contact.nodeID,
    params.data_hash
>>>>>>> df8c06ee
  );

  self._network.storageManager.load(params.data_hash, function(err, item) {
    if (err) {
      self._logger.debug('handleConsign err load: %s', err.message);
      return callback(err);
    }

    var contract = item.getContract(params.contact);
    var t = Date.now();

    if (!contract) {
      self._logger.debug('handleConsign Consignment is not authorized');
      return callback(new Error('Consignment is not authorized'));
    }

    item.trees[contract.get('renter_id')] = params.audit_tree;

    try {
      assert(
        t < contract.get('store_end') &&
        t + constants.CONSIGN_THRESHOLD > contract.get('store_begin'),
        'Consignment violates contract store time'
      );
    } catch (err) {
      self._logger.debug('handleConsign err Consignment violates contract store time: %s', err.message);
      return callback(err);
    }

    self._network.storageManager.save(item, function(err) {
      if (err) {
        self._logger.debug('handleConsign err save: %s', err.message);
        return callback(err);
      }

      self._logger.info(
        'authorizing upload data channel for %s', params.contact.nodeID
      );

      self._network.transport.shardServer.accept(
        token,
         params.data_hash,
         params.contact
       );
      callback(null, { token: token });
    });
  });
};
/**
 * @callback Protocol~handleConsignCallback
 * @param {Error|null} err
 * @param {Object} result
 * @param {String} result.token - Data channel authorization token
 */

/**
 * Handles MIRROR messages
 * @param {Object} params
 * @param {Contact} params.contact - Sender contact information
 * @param {String} params.data_hash - Shard hash to mirror
 * @param {String} params.token - Data channel authorization token
 * @param {Contact} params.farmer - The farmer to transfer data from
 * @param {Protocol~handleMirrorCallback} callback
 */
Protocol.prototype.handleMirror = function(params, callback) {
  /* eslint max-statements: [2, 16] */
  const self = this;
  const {data_hash: hash, token} = params;
  const bridgeClient = this._network.bridgeClient;
  
  self._logger.info(
    'handling mirror request from %s hash %s', params.contact.nodeID, hash
  );

  self._logger.info(
    'handling mirror request from %s hash %s', params.contact.nodeID, hash
  );

  self._network.storageManager.load(hash, function(err, item) {
    if (err) {
      self._logger.debug('handleMirror err: %s', err.message);
      return callback(err);
    }

    // NB: Don't mirror data we are not contracted for
    if (!item.getContract(params.contact)) {
      self._logger.debug('handleMirror No contract found for shard');
      return callback(new Error('No contract found for shard'));
    }

    // NB: Don't mirror if we already have the shard
    if (typeof item.shard.write !== 'function') {
      self._logger.debug('handleMirror already have the shard');
      return callback(null, {});
    }

    self._logger.info(
      'opening data transfer with %j to mirror %s',
      params.farmer,
      hash
    );

    const hasher256 = crypto.createHash('sha256');
    const report = new ExchangeReport({
      reporterId: self._network.contact.nodeID,
      farmerId: params.farmer.nodeID
    });
    const downloader = utils.createShardDownloader(
      new Contact(params.farmer),
      hash,
      token
    );
    const hash256updater = through(function(data) {
      hasher256.update(data);
      this.queue(data);
    });

    function _onFinish() {
      if (item.hash !== utils.rmd160(hasher256.digest())) {
        self._logger.warn('mirror read integrity check failed, destroying');
        report.end(ExchangeReport.FAILURE, 'FAILED_INTEGRITY');
        item.shard.destroy(utils.warnOnError(self._logger));
      } else {
        self._logger.info('successfully mirrored shard hash %s', item.hash);
        report.end(ExchangeReport.SUCCESS, 'MIRROR_SUCCESS');
        item.downloadable = true;
        self._network.storageManager.save(item, function(err) {
          self._logger.debug('Mirror marked as downloadable');
        });
      }
      bridgeClient.createExchangeReport(report);
    }

    report.begin(hash);
    downloader.on('error', function _onStreamError(err) {
      self._logger.error('failed to read from mirror node: %s', err.message);
      item.shard.destroy(utils.warnOnError(self._logger));
      report.end(ExchangeReport.FAILURE, 'MIRROR_FAILED');
      bridgeClient.createExchangeReport(report);
    }).pipe(hash256updater).pipe(item.shard).on('finish', _onFinish);
    callback(null, {});
  });
};
/**
 * @callback Protocol~handleMirrorCallback
 * @param {Error|null} err
 * @param {Object} result - Empty acknowledgement
 */

/**
 * Handles RETRIEVE messages
 * @param {Object} params
 * @param {Contact} params.contact - Sender contact information
 * @param {String} params.data_hash - RMD160(SHA256(shard_data))
 * @param {Protocol~handleRetrieveCallback} callback
 */
Protocol.prototype.handleRetrieve = function(params, callback) {
  var self = this;
  var hash = params.data_hash;
  var token = utils.generateToken();

<<<<<<< HEAD
  self._logger.info(
    'handling storage retrieve request from %s hash %s', params.contact.nodeID, hash
  );
  
  self._logger.info(
    'authorizing download data channel for %s', params.contact.nodeID
  );
=======
  if (!kad.utils.isValidKey(hash)) {
    return callback(new Error('Invalid data hash provided: ' + hash));
  }

  self._logger.info(
    'handling storage retrieve request from %s hash %s',
    params.contact.nodeID,
    hash
  );

  self._network.storageManager.load(hash, function(err, item) {
    if (err) {
      return callback(err);
    }

    if (!item.getContract(params.contact)) {
      return callback(new Error('Retrieval is not authorized'));
    }

    if (typeof item.shard.write === 'function') {
      return callback(new Error('Shard data not found'));
    }

    // TODO: We will need to increment the download count to track payments

    self._logger.info(
      'authorizing download data channel for %s', params.contact.nodeID
    );
>>>>>>> df8c06ee

  self._network.transport.shardServer.accept(
    token,
    hash,
    params.contact
  );
  callback(null, { token: token });
};
/**
 * @callback Protocol~handleRetrieveCallback
 * @param {Error|null} err
 * @param {Object} result
 * @param {String} result.token - Authorization token for data channel
 */

/**
 * Handles PROBE messages
 * @param {Object} params
 * @param {Contact} params.contact - Sender contact information
 * @param {Protocol~handleProbeCallback} callback
 */
Protocol.prototype.handleProbe = function(params, callback) {
  var message = new kad.Message({
    method: 'PING',
    params: { contact: this._network.contact }
  });

  this._logger.info('performing probe for %s', params.contact.nodeID);
  this._network.transport.send(params.contact, message, function(err) {
    if (err) {
      return callback(new Error('Probe failed, you are not addressable'));
    }

    callback(null, {});
  });
};
/**
 * @callback Protocol~handleProbeCallback
 * @param {Error|null} err
 * @param {Object} result - Empty acknowledgement
 */

/**
 * Handles FIND_TUNNEL messages
 * @param {Object} params
 * @param {Contact} params.contact - Sender contact information
 * @param {Contact[]} params.relayers - List of contacts who have already
 * relayed the FIND_TUNNEL request
 * @param {Protocol~handleFindTunnelCallback} callback
 */
Protocol.prototype.handleFindTunnel = function(params, callback) {
  var tunServer = this._network.transport.tunnelServer;
  var numProxies = Object.keys(tunServer._proxies).length;
  var available = numProxies < tunServer._opts.maxProxiesAllowed;
  var knownTunnelers = this._network._tunnelers.getContactList();
  var tunnels = available ?
                [this._network.contact].concat(knownTunnelers) :
                knownTunnelers;

  this._logger.info('finding tunnels for %s', params.contact.nodeID);

  if (tunnels.length) {
    this._logger.info(
      'sending %s tunnels to %s', tunnels.length, params.contact.nodeID
    );
    return callback(null, { tunnels: tunnels });
  }

  if (params.relayers.length < constants.MAX_FIND_TUNNEL_RELAYS) {
    return this._askNeighborsForTunnels(params.relayers, callback);
  }

  callback(null, { tunnels: tunnels });
};
/**
 * @callback Protocol~handleFindTunnelCallback
 * @param {Error|null} err
 * @param {Object} result
 * @param {Contact[]} result.tunnels - List of known tunnelers
 */

/**
 * Sends a FIND_TUNNEL to our seed on behalf of requester
 * @private
 */
Protocol.prototype._askNeighborsForTunnels = function(relayers, callback) {
  var self = this;
  var nearestNeighbors = this._network.router.getNearestContacts(
    this._network.contact.nodeID,
    3,
    this._network.contact.nodeID
  ).filter(function(contact) {
    return relayers.indexOf(contact.nodeID) === -1;
  });

  this._logger.info('asking nearest neighbors for known tunnels');

  function askNeighbor(neighbor, done) {
    self._network.transport.send(neighbor, kad.Message({
      method: 'FIND_TUNNEL',
      params: {
        contact: self._network.contact,
        relayers: [self._network.contact].concat(relayers)
      }
    }), function(err, response) {
      if (err || !Array.isArray(response.result.tunnels)) {
        return done(null, false);
      }

      if (response.result.tunnels && response.result.tunnels.length) {
        response.result.tunnels.forEach(function(tun) {
          if (self._network._tunnelers.getSize() < kad.constants.K) {
            self._network._tunnelers.addContact(new Contact(tun));
          }
        });
        return done(null, true);
      }

      done(null, false);
    });
  }

  async.detectSeries(nearestNeighbors, askNeighbor, function() {
    callback(null, { tunnels: self._network._tunnelers.getContactList() });
  });
};

/**
 * Handles OPEN_TUNNEL messages
 * @param {Object} params
 * @param {Contact} params.contact - Sender contact information
 * @param {Protocol~handleOpenTunnelCallback} callback
 */
Protocol.prototype.handleOpenTunnel = function(params, callback) {
  var self = this;
  var tunnelServer = this._network.transport.tunnelServer;

  this._logger.info('opening gateway for %s', params.contact.nodeID);
  tunnelServer.addProxy(params.contact.nodeID, function(err, proxy) {
    if (err) {
      return callback(err);
    }

    if (!self._network.transport._requiresTraversal) {
      return callback(null, {
        proxyPort: proxy.getProxyPort()
      });
    }

    self._network.transport.createPortMapping(proxy.getProxyPort(), (err) => {
      if (err) {
        return callback(err);
      }

      callback(null, { proxyPort: proxy.getProxyPort() });
    });
  });
};
/**
 * @callback Protocol~handleOpenTunnelCallback
 * @param {Error|null} err
 * @param {Object} result
 * @param {String} result.tunnel - WebSocket URI including auth token
 * @param {Object} result.alias
 * @param {String} result.alias.address - Gateway address on the tunneler
 * @param {Number} result.alias.port - Gateway port on the tunneler
 */

/**
 * Handles TRIGGER messages
 * @see https://github.com/Storj/sips/blob/master/sip-0003.md
 * @param {Object} params
 * @param {String} params.behavior - Trigger behavior name to process
 * @param {Object} params.contents - Trigger content payload
 * @param {Contact} params.contact - Sender contact information
 * @param {Protocol~handleTriggerCallback} callback
 */
Protocol.prototype.handleTrigger = function(params, callback) {
  this._network.triggers.process(params, callback);
};
/**
 * @callback Protocol~handleTriggerCallback
 * @param {Error|null} err
 * @param {Object} result - Arbitrary key-value pairs
 */

/**
 * Handles RENEW messages
 * @see https://github.com/Storj/sips/blob/master/sip-0004.md
 * @param {Object} params
 * @param {Contact} params.contact - Sender contact information
 * @param {String} params.renter_id - Renter nodeID of the original contract
 * @param {String} params.renter_signature - Contract signature from original
 * node ID
 * @param {Object} params.contract - Updated contract data
 * @param {Protocol~handleRenewCallback} callback
 */
Protocol.prototype.handleRenew = function(params, callback) {
  var self = this;
  var updatedContract = null;
  var dataHash = null;

  self._logger.info('handleRenew handling renew request from %s', params.contact.nodeID);

  try {
    assert.ok(params.renter_id, 'No original renter_id was supplied');
    assert.ok(params.renter_signature, 'No original renter signature supplied');

    updatedContract = Contract.fromObject(params.contract);
    dataHash = updatedContract.get('data_hash');

    self._logger.info('handling contract renew request from %s hash %s',
      params.contact.nodeID,
      dataHash
    );

    assert.ok(
      updatedContract.verifyExternal(
        params.renter_signature,
        params.renter_id
      ),
      'Invalid original renter signature on updated contract'
    );
    assert.ok(
      updatedContract.verify('renter', updatedContract.get('renter_id')),
      'Invalid new renter signature on updated contract'
    );
  } catch (err) {
    self._logger.debug('handleRenew err assert: %s', err.message);
    return callback(err);
  }

  self._logger.info('handleRenew handling renew request from %s hash %s', params.renter_id, dataHash);

  this._network.storageManager.load(dataHash, function(err, item) {
    if (err) {
      self._logger.debug('handleRenew err load: %s', err.message);
      return callback(err);
    }

    var originalContract = item.getContract(params.contact);

    if (!originalContract) {
      self._logger.debug('handleRenew No contract found for renter_id');
      return callback(new Error('No contract found for renter_id'));
    }

    var changedProperties = Contract.diff(originalContract, updatedContract);

    // TODO: Come back and consider how to handle attacks on store time
    for (var i = 0; i < changedProperties.length; i++) {
      if (Protocol.RENEW_PROPS_ALLOWED.indexOf(changedProperties[i]) === -1) {
<<<<<<< HEAD
        self._logger.debug('handleRenew %s cannot be changed', changedProperties[i]);
=======
        self._logger.error('Renew contract failed: %s cannot be changed',
          changedProperties[i]);
>>>>>>> df8c06ee
        return callback(new Error(changedProperties[i] + ' cannot be changed'));
      }
    }

    updatedContract.sign('farmer', self._network.keyPair.getPrivateKey());
    item.removeContract(params.contact);
    item.addContract({
      nodeID: updatedContract.get('renter_id'),
      hdKey: updatedContract.get('renter_hd_key'),
      hdIndex: updatedContract.get('renter_hd_index')
    }, updatedContract);

    self._network.storageManager.save(item, function(err) {
      if (err) {
        self._logger.debug('handleRenew Failed to save updated contract: %s', err.message);
        return callback(new Error('Failed to save updated contract'));
      }

      callback(null, { contract: updatedContract.toObject() });
    });
  });
};
/**
 * @callback Protocol~handleRenewCallback
 * @param {Error|null} err
 * @param {Object} result
 * @param {Object} result.contract - Signed updated contract
 */

/**
 * Returns bound references to the protocol handlers
 * @returns {Object} handlers
 */
Protocol.prototype.getRouteMap = function() {
  return {
    OFFER: this.handleOffer.bind(this),
    AUDIT: this.handleAudit.bind(this),
    CONSIGN: this.handleConsign.bind(this),
    MIRROR: this.handleMirror.bind(this),
    RETRIEVE: this.handleRetrieve.bind(this),
    PROBE: this.handleProbe.bind(this),
    FIND_TUNNEL: this.handleFindTunnel.bind(this),
    OPEN_TUNNEL: this.handleOpenTunnel.bind(this),
    TRIGGER: this.handleTrigger.bind(this),
    RENEW: this.handleRenew.bind(this)
  };
};

module.exports = Protocol;<|MERGE_RESOLUTION|>--- conflicted
+++ resolved
@@ -54,13 +54,6 @@
   var self = this;
   var contract = null;
 
-<<<<<<< HEAD
-  self._logger.info(
-    'handling storage contract offer from %s', params.contact.nodeID
-  );
-
-=======
->>>>>>> df8c06ee
   try {
     contract = Contract.fromObject(params.contract);
   } catch (err) {
@@ -246,13 +239,9 @@
   var token = utils.generateToken();
 
   self._logger.info(
-<<<<<<< HEAD
-    'handling storage consignment request from %s hash %s', params.contact.nodeID, params.data_hash
-=======
     'handling storage consignment request from %s hash %s',
     params.contact.nodeID,
     params.data_hash
->>>>>>> df8c06ee
   );
 
   self._network.storageManager.load(params.data_hash, function(err, item) {
@@ -379,6 +368,7 @@
         self._logger.info('successfully mirrored shard hash %s', item.hash);
         report.end(ExchangeReport.SUCCESS, 'MIRROR_SUCCESS');
         item.downloadable = true;
+        item.mirrored = true;
         self._network.storageManager.save(item, function(err) {
           self._logger.debug('Mirror marked as downloadable');
         });
@@ -414,15 +404,6 @@
   var hash = params.data_hash;
   var token = utils.generateToken();
 
-<<<<<<< HEAD
-  self._logger.info(
-    'handling storage retrieve request from %s hash %s', params.contact.nodeID, hash
-  );
-  
-  self._logger.info(
-    'authorizing download data channel for %s', params.contact.nodeID
-  );
-=======
   if (!kad.utils.isValidKey(hash)) {
     return callback(new Error('Invalid data hash provided: ' + hash));
   }
@@ -432,26 +413,6 @@
     params.contact.nodeID,
     hash
   );
-
-  self._network.storageManager.load(hash, function(err, item) {
-    if (err) {
-      return callback(err);
-    }
-
-    if (!item.getContract(params.contact)) {
-      return callback(new Error('Retrieval is not authorized'));
-    }
-
-    if (typeof item.shard.write === 'function') {
-      return callback(new Error('Shard data not found'));
-    }
-
-    // TODO: We will need to increment the download count to track payments
-
-    self._logger.info(
-      'authorizing download data channel for %s', params.contact.nodeID
-    );
->>>>>>> df8c06ee
 
   self._network.transport.shardServer.accept(
     token,
@@ -704,12 +665,8 @@
     // TODO: Come back and consider how to handle attacks on store time
     for (var i = 0; i < changedProperties.length; i++) {
       if (Protocol.RENEW_PROPS_ALLOWED.indexOf(changedProperties[i]) === -1) {
-<<<<<<< HEAD
-        self._logger.debug('handleRenew %s cannot be changed', changedProperties[i]);
-=======
         self._logger.error('Renew contract failed: %s cannot be changed',
           changedProperties[i]);
->>>>>>> df8c06ee
         return callback(new Error(changedProperties[i] + ' cannot be changed'));
       }
     }
