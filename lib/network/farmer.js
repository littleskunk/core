--- conflicted
+++ resolved
@@ -61,7 +61,6 @@
 
   this._negotiator = options.contractNegotiator;
   this._pendingOffers = [];
-  this._renterCache = {};
   this._offerBackoffLimit = options.offerBackoffLimit;
   this._renterWhitelist = Array.isArray(options.renterWhitelist) ?
                           options.renterWhitelist :
@@ -197,12 +196,8 @@
     }
   });
 
-<<<<<<< HEAD
-  self._logger.debug('Sending offer for contract hash %s', contract.get('data_hash'));
-=======
   self._logger.debug('Sending offer for contract hash %s',
     contract.get('data_hash'));
->>>>>>> df8c06ee
   self._removeContractFromPendingList(contract);
   self.transport.send(contact, message, function(err, response) {
     if (err) {
@@ -252,32 +247,9 @@
     return self._logger.warn('dropping invalid contract with no renter id');
   }
 
-  if (self.router.getContactByNodeID(renterId)) {
-    var newcontact = self.router.getContactByNodeID(renterId);
-    if (!self._renterCache[renterId] ||
-        !self._renterCache[renterId]['contact'] ||
-        self._renterCache[renterId]['contact'].address !== newcontact.address ||
-        self._renterCache[renterId]['contact'].port !== newcontact.port) {
-      try {
-        self._renterCache = JSON.parse(fs.readFileSync('RenterCache.json'));
-      } catch (err) {
-        self._renterCache = {};
-      }
-      self._renterCache[renterId] = {};
-      self._renterCache[renterId]['contact'] = newcontact;      
-      self._renterCache[renterId]['seen'] = Date.now();
-      fs.writeFileSync('RenterCache.json', JSON.stringify(self._renterCache, null, '\t'));
-    }
-  }
-  if (self._renterCache[renterId] && self._renterCache[renterId]['contact']) {
-    self._sendOfferForContract(
-      contract,
-      self._renterCache[renterId]['contact']
-    );
-  }
+  self._sendOfferForContract(contract, contact);
 
   var item = new StorageItem({ hash: contract.get('data_hash') });
-  var lookupOpts = { aggressiveLookup: true };
 
   item.addContract({ nodeID: renterId }, contract);
   item.addMetaData({ nodeID: renterId }, {});
@@ -287,47 +259,6 @@
       self._removeContractFromPendingList(contract);
       return self._logger.error(err.message);
     }
-
-<<<<<<< HEAD
-    if (self._renterCache[renterId] && self._renterCache[renterId]['contact']) {
-      self._removeContractFromPendingList(contract);
-      return;
-    }
-
-    self.router.findNode(renterId, lookupOpts, function(err, nodes) {
-      if (err) {
-        self._removeContractFromPendingList(contract);
-        return self._logger.error(err.message);
-      }
-
-      var renter = nodes.filter(function(node) {
-        return node.nodeID === renterId;
-      })[0];
-
-      if (!renter) {
-        self._removeContractFromPendingList(contract);
-        return self._logger.warn('could not locate renter for offer');
-      }
-
-      try {
-        self._renterCache = JSON.parse(fs.readFileSync('RenterCache.json'));
-      } catch (err) {
-        self._renterCache = {};
-      }
-      Object.keys(self._renterCache).forEach(function(CacheId) {
-        if (!self._renterCache[CacheId]['seen'] || self._renterCache[CacheId]['seen'] + 432000000 < Date.now()) {
-          delete self._renterCache[CacheId];
-        }
-      });
-      self._renterCache[renterId] = {};
-      self._renterCache[renterId]['contact'] = renter;
-      self._renterCache[renterId]['seen'] = Date.now();
-      fs.writeFileSync('RenterCache.json', JSON.stringify(self._renterCache, null, '\t'));
-      self._sendOfferForContract(contract, renter);
-    });
-=======
-    self._sendOfferForContract(contract, contact);
->>>>>>> df8c06ee
   });
 };
 
@@ -340,43 +271,11 @@
  */
 FarmerInterface.prototype._shouldSendOffer = function(contract, callback) {
   var self = this;
-<<<<<<< HEAD
-  var pendingOffersLength = self._pendingOffers.length;
-  var conOffer = (pendingOffersLength < self._options.maxOfferConcurrency);
-
-  self._logger.debug(
-    'pending offers %s is less than maxOfferConcurrency %s: %s',
-    pendingOffersLength,
-    conOffer,
-    self._options.maxOfferConcurrency
-  );
-=======
->>>>>>> df8c06ee
 
   self._negotiator.call(self, contract, function(shouldNegotiate) {
     /* eslint max-statements: [2, 16] */
     self._logger.debug('negotiator returned: %s', shouldNegotiate);
-<<<<<<< HEAD
-    callback((self._pendingOffers.length < self._options.maxOfferConcurrency) && shouldNegotiate);
-=======
-    self.storageManager._storage.size(
-      contract.get('data_hash'),
-      function(err, usedSpace) {
-        if (err) {
-          self._logger.error('Could not get usedSpace: %s',err.message);
-          return callback(false);
-        }
-
-        var maxCapacity = self.storageManager._options.maxCapacity;
-        var estimatedMaxBucketSize = Math.floor(maxCapacity / kfs.constants.B);
-        var freeSpace = estimatedMaxBucketSize - usedSpace;
-        var enoughFreeSpace = contract.get('data_size') <= freeSpace;
-        self._logger.debug('we have enough free space: %s', enoughFreeSpace);
-
-        callback(shouldNegotiate && enoughFreeSpace);
-      }
-    );
->>>>>>> df8c06ee
+    callback(shouldNegotiate);
   });
 };
 
@@ -437,11 +336,7 @@
     item.addContract(renter, contract);
     item.addMetaData(renter, {});
     self.storageManager.save(item, utils.noop);
-<<<<<<< HEAD
-    self._logger.info('Offer accepted from the bridge');
-=======
     self._logger.info('Offer accepted');
->>>>>>> df8c06ee
   });
 };
 
