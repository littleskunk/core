--- conflicted
+++ resolved
@@ -1,10 +1,6 @@
 {
   "name": "storj-lib",
-<<<<<<< HEAD
-  "version": "4.0.1",
-=======
   "version": "4.0.2",
->>>>>>> 12e34eee
   "description": "implementation of the storj protocol for node.js and the browser",
   "main": "index.js",
   "directories": {
