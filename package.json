{
  "name": "storj-lib",
  "version": "4.1.0",
  "description": "implementation of the storj protocol for node.js and the browser",
  "main": "index.js",
  "directories": {
    "test": "test",
    "lib": "lib",
    "doc": "doc"
  },
  "scripts": {
    "test": "npm run testsuite && npm run linter",
    "testsuite": "STORJ_ALLOW_LOOPBACK=1 ./node_modules/.bin/mocha test/** --recursive",
    "coverage": "STORJ_ALLOW_LOOPBACK=1 ./node_modules/.bin/istanbul cover ./node_modules/.bin/_mocha -- --recursive",
    "linter": "./node_modules/.bin/jshint --config .jshintrc ./index.js ./lib ./test",
    "build": "./node_modules/.bin/browserify index.js -s storj -o dist/storj.browser.js",
    "make-docs": "mkdir -p ./jsdoc && rm -r ./jsdoc && ./node_modules/.bin/jsdoc index.js lib -r -R README.md -u ./doc -c .jsdoc.json --verbose -d ./jsdoc && cp -r doc/assets jsdoc/assets",
    "publish-docs": "npm run make-docs && node script/publishdoc.js"
  },
  "keywords": [
    "storj",
    "p2p"
  ],
  "repository": {
    "type": "git",
    "url": "https://github.com/storj/core.git"
  },
  "author": "Gordon Hall <gordon@gordonwritescode.com>",
  "contributors": [
    {
      "name": "littleskunk",
      "url": "https://github.com/littleskunk"
    },
    {
      "name": "Ryan Foran",
      "url": "https://github.com/mrfancymonocle"
    },
    {
      "name": "Philip Hutchins",
      "url": "https://github.com/phutchins"
    },
    {
      "name": "Allen Haim",
      "url": "https://github.com/misterfish"
    },
    {
      "name": "Alex Leitner",
      "url": "https://github.com/aleitner"
    },
    {
<<<<<<< HEAD
      "name": "Chris Pollard",
      "url": "https://github.com/cpollard1001"
=======
      "name": "dxhome",
      "url": "https://github.com/dxhome"
>>>>>>> ed734e2a
    }
  ],
  "license": "(AGPL-3.0 AND LGPL-3.0)",
  "engines": {
    "node": "^4.4.4"
  },
  "dependencies": {
    "async": "^1.5.2",
    "bitcore-ecies": "^1.0.1",
    "bitcore-lib": "^0.13.12",
    "bitcore-message": "^1.0.2",
<<<<<<< HEAD
    "bitcore-mnemonic": "^1.1.1",
=======
    "colors": "^1.1.2",
>>>>>>> ed734e2a
    "flushwritable": "^1.0.0",
    "ip": "^1.1.2",
    "jsen": "^0.6.0",
    "json-stable-stringify": "^1.0.1",
    "kad": "^1.5.20",
    "kad-logger-json": "^0.1.2",
    "kad-quasar": "^0.3.3",
    "kfs": "^2.2.4",
    "knuth-shuffle": "^1.0.1",
    "leveldown": "^1.4.6",
    "levelup": "^1.3.1",
    "merge": "^1.2.0",
    "mime": "^1.3.4",
    "mkdirp": "^0.5.1",
    "ms": "^0.7.1",
    "mtree": "^0.0.1",
    "nat-upnp": "^1.0.2",
    "node-tar.gz": "^1.0.0",
    "node-uuid": "^1.4.7",
    "ntp-client": "bookchin/node-ntp-client#v0.5.5",
    "portfinder": "^1.0.3",
    "readable-stream": "^2.0.6",
    "request": "^2.70.0",
    "rimraf": "^2.5.3",
    "semver": "^5.1.0",
    "through": "^2.3.8",
    "tmp": "0.0.28",
    "ws": "^1.1.0"
  },
  "devDependencies": {
    "browserify": "^11.1.0",
    "chai": "^2.2.0",
    "coveralls": "^2.11.2",
    "gh-pages": "^0.9.0",
    "ink-docstrap": "bookchin/docstrap",
    "istanbul": "^0.3.13",
    "jsdoc": "^3.4.0",
    "jshint": "2.8.0",
    "mocha": "^2.2.4",
    "noisegen": "^1.0.0",
    "pem": "^1.8.1",
    "proxyquire": "^1.7.3",
    "sinon": "^1.14.1"
  }
}<|MERGE_RESOLUTION|>--- conflicted
+++ resolved
@@ -48,13 +48,12 @@
       "url": "https://github.com/aleitner"
     },
     {
-<<<<<<< HEAD
       "name": "Chris Pollard",
       "url": "https://github.com/cpollard1001"
-=======
+    },
+    {
       "name": "dxhome",
       "url": "https://github.com/dxhome"
->>>>>>> ed734e2a
     }
   ],
   "license": "(AGPL-3.0 AND LGPL-3.0)",
@@ -66,11 +65,8 @@
     "bitcore-ecies": "^1.0.1",
     "bitcore-lib": "^0.13.12",
     "bitcore-message": "^1.0.2",
-<<<<<<< HEAD
     "bitcore-mnemonic": "^1.1.1",
-=======
     "colors": "^1.1.2",
->>>>>>> ed734e2a
     "flushwritable": "^1.0.0",
     "ip": "^1.1.2",
     "jsen": "^0.6.0",
